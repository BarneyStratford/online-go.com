--- conflicted
+++ resolved
@@ -16,6 +16,8 @@
  */
 
 /// <reference path="../typings_manual/index.d.ts" />
+
+import "debug"; // Must go first due to circular imports.
 
 import * as data from "data";
 
@@ -75,12 +77,8 @@
 import {AnnouncementCenter} from "AnnouncementCenter";
 import {VerifyEmail} from "VerifyEmail";
 import * as docs from "docs";
-<<<<<<< HEAD
 import {RegisteredPlayer, player_attributes} from "data/Player";
 import {from_server_player} from "compatibility/Player";
-=======
-import "debug";
->>>>>>> 06049d67
 
 declare const swal;
 
