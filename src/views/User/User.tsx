/*
 * Copyright (C) 2012-2017  Online-Go.com
 *
 * This program is free software: you can redistribute it and/or modify
 * it under the terms of the GNU Affero General Public License as
 * published by the Free Software Foundation, either version 3 of the
 * License, or (at your option) any later version.
 *
 * This program is distributed in the hope that it will be useful,
 * but WITHOUT ANY WARRANTY; without even the implied warranty of
 * MERCHANTABILITY or FITNESS FOR A PARTICULAR PURPOSE.  See the
 * GNU Affero General Public License for more details.
 *
 * You should have received a copy of the GNU Affero General Public License
 * along with this program.  If not, see <http://www.gnu.org/licenses/>.
 */

import * as React from "react";
import {_, pgettext, interpolate, cc_to_country_name, sorted_locale_countries} from "translate";
import {Link} from "react-router";
import {post, get, put, del, patch} from "requests";
import data from "data";
import * as moment from "moment";
import {Card} from 'material';
import {Resolver} from 'Resolver';
import {PlayerIcon} from 'PlayerIcon';
import {GameList} from "GameList";
import {Player} from "Player";
import {updateDup, alertModerator, getGameResultText, ignore} from "misc";
import {longRankString, rankString, getUserRating} from "rank_utils";
import {durationString} from "TimeControl";
import {openModerateUserModal} from "ModerateUser";
import {openSupporterAdminModal} from "SupporterAdmin";
import {PaginatedTable} from "PaginatedTable";
import {challenge} from "ChallengeModal";
import {errorAlerter} from "misc";
import player_cache from "player_cache";
import {getPrivateChat} from "PrivateChat";
import {PlayerAutocomplete} from "PlayerAutocomplete";
import * as Dropzone from "react-dropzone";
import {image_resizer} from "image_resizer";
import {Flag} from "Flag";
import {Markdown} from "Markdown";
import {RatingsChart} from 'RatingsChart';


declare let swal;

interface UserProperties {
    params: any;
    // id?: any,
    // user?: any,
    // callback?: ()=>any,
}

let UserRating = (props: {rating: number}) => {
    let wholeRating = Math.floor(props.rating);
    return <span className="UserRating">{wholeRating}</span>;
};

let rating_percentage = (rating: number) => {
    rating %= 100;
    rating = rating >= 0 ? rating : rating + 100;
    return rating;
};

let Rank = (props: {ranking: number, pro?: boolean}) => (<span>{rankString(props)}</span>);

let center = {textAlign: "center"};
let right = {textAlign: "right"};
let inlineBlock = {display: "inline-block"};
let marginRight0 = {marginRight: "0"};
let marginBottom0 = {marginBottom: "0"};
let nowrapAlignTop = {whiteSpace: "nowrap", verticalAlign: "top"};

export class User extends Resolver<UserProperties, any> {
    refs: {
        moderator_notes;
        vacation_left;
        bot_ai;
        game_table;
        review_table;
    };
    user_id: number;
    vacation_left: string;
    original_username: string;

    constructor(props) {
        super(props);
        this.state = {
            user: null,
            vs: {},
            ratings: {},
            ip: null,
            vacation_left: null,
            vacation_left_text: "",
            ranks: [],
            syncRating: null,
            host_ip_settings: null,
            new_icon: null,
            bot_apikey: null,
            bot_ai: null,
            editing: /edit/.test(window.location.hash),
            selected_speed: 'overall',
            selected_size: 0,
        };

        this.on("mount", () => {
            let interval_start = Date.now();
            let vacation_update_interval = setInterval(() => {
                if (this.resolved && this.state.user) {
                    if (this.state.user.on_vacation) {
                        let time_diff = Math.round(((Date.now()) - interval_start) / 1000);
                        let vacation_time_left = this.state.user.vacation_left - time_diff;
                        this.setState({
                            vacation_left_text: vacation_time_left > 0 ? durationString(vacation_time_left) : ("0 " + _("Seconds").toLowerCase())
                        });
                    }
                }
            }, 1000);
            this.on("unmount", () => {
                clearInterval(vacation_update_interval);
            });
        });
    }

    resolve(props) {
<<<<<<< HEAD
        this.setState({"user": null, editing:  /edit/.test(window.location.hash)});
        this.user_id = parseInt(props.params.user_id || data.get("config.user").id);
        return get(`players/${this.user_id}/full`).then((state) => {
=======
        this.setState({"user": null});
        this.user_id = parseInt(props.params.user_id || data.get("user").id);
        return get("players/%%/full", this.user_id).then((state) => {
>>>>>>> c40a04bd
            try {
                //console.log(state);
                this.original_username = state.user.username;
                player_cache.update(state);
                this.update(state);
            } catch (err) {
                console.error(err.stack);
            }
        }).catch((err) => {
            console.error(err);
            this.setState({"user": null});
        });
    }

    update(state) {
        state.moderator_notes = state.user.moderator_notes;
        state.bot_apikey = state.user.bot_apikey;

        state.user.ratings = state.user.ratings;
        state.user.rating = parseFloat(state.user.rating);
        state.user.rating_live = parseFloat(state.user.rating_live);
        state.user.rating_blitz = parseFloat(state.user.rating_blitz);
        state.user.rating_correspondence = parseFloat(state.user.rating_correspondence);
        let user = state.user;
        try {
            state.website_href = user.website.trim().toLowerCase().indexOf("http") !== 0 ? "http://" + user.website : user.website;
        } catch (e) {
            console.log(e.stack);
        }


        let vs = state.vs;
        state.vs.total = vs.wins + vs.losses + vs.draws;
        state.vs.winPercent = (vs.wins / vs.total) * 100.0;
        state.vs.lossPercent = (vs.losses / vs.total) * 100.0;
        state.vs.drawPercent = (vs.draws / vs.total) * 100.0;
        state.vs.recent5 = vs.history ? vs.history.slice(0, 5) : [];
        for (let i = 0; i < state.vs.recent5.length; ++i) {
            state.vs.recent5[i].pretty_date = moment(new Date(state.vs.recent5[i].date)).format("ll");
            //state.vs.recent5[i].pretty_date = moment(new Date(state.vs.recent5[i].date)).calendar();
        }


        state.ranks = [];
        if (state.user.professional) {
            for (let i = 37; i < Math.max(state.user.ranking, 45) + 1; ++i) {
                state.ranks.push({"value": i, "text": longRankString({"ranking": i, "pro": 1})});
            }
        } else {
            for (let i = 0; i < Math.max(state.user.ranking, 35) + 1; ++i) {
                state.ranks.push({"value": i, "text": longRankString(i)});
            }
        }
        state.syncRating = (rank, type) => {
            if (type === "overall") {
                state.user.rating = rank * 100 + 50 - 900;
            } else {
                state.user["rating_" + type] = rank * 100 + 50 - 900;
            }
        };

        this.on("unmount", () => $("#rating-history-tooltip").remove());

         if (data.get("config.user").is_moderator) /* aliases {{{ */ {
            state.ip = null;
            state.host_ip_settings = null;
         } /* }}} */

        this.setState(state);
        this.updateHostIpSettings();
    }

    updateHostIpSettings() {
        if (!this.state.user) {
            return;
        }

        let last_ip = this.state.user.last_ip;
        get("host_ip_settings/", {"address": last_ip})
        .then((lst) => {
            this.setState({"host_ip_settings": lst.count ? lst.results[0] : {
                "id": 0,
                "address": last_ip,
                "clients_limit": 5,
                "ban_affects_all": true,
                "chatban_affects_all": true
            }});
        });
    }

    saveHostIpSettings() {
        console.log("Saving host ip settings: ", this.state.host_ip_settings);
        let obj = {
            "address": this.state.host_ip_settings.address,
            "clients_limit": this.state.host_ip_settings.clients_limit,
            "ban_affects_all": this.state.host_ip_settings.ban_affects_all ? 1 : 0,
            "chatban_affects_all": this.state.host_ip_settings.chatban_affects_all ? 1 : 0,
        };
        console.log("->", obj);

        $("#host-ip-saved").addClass("hidden");

        if (this.state.host_ip_settings.id) {
            patch("host_ip_settings/%%", this.state.host_ip_settings.id, obj)
            .then(() => $("#host-ip-saved").removeClass("hidden"));
        } else {
            post("host_ip_settings/", obj)
            .then(() => {
                $("#host-ip-saved").removeClass("hidden");
                this.updateHostIpSettings();
            });
        }
    }

    moderatorNotesSetTimeout: any;
    updateModeratorNotes(event) {
        let notes = event.target.value;
        this.setState({moderator_notes: notes});

        if (this.moderatorNotesSetTimeout) {
            clearTimeout(this.moderatorNotesSetTimeout);
        }
        this.moderatorNotesSetTimeout = setTimeout(() => {
            this.moderatorNotesSetTimeout = null;
            put("players/%%/moderate/notes", this.user_id, { "moderator_notes": notes.trim() });
        }, 500);
    }

    addFriend(id) { /* {{{ */
        post("me/friends", { "player_id": id })
        .then(() => this.setState({friend_request_sent: true}));
    } /* }}} */
    removeFriend(id) { /* {{{ */
        swal({
            text: _("Are you sure you wish to remove this friend?"),
            showCancelButton: true,
        }).then(() => {
            post("me/friends", { "delete": true, "player_id": id })
            .then(() => this.setState({
                friend_request_sent: false,
                friend_request_received: false,
                is_friend: false
            }));
        })
        .catch(ignore);
    } /* }}} */
    acceptFriend(id) { /* {{{ */
        post("me/friends/invitations", { "from_user": id })
        .then(() => this.setState({
            friend_request_sent: false,
            friend_request_received: false,
            is_friend: true
        }));
    } /* }}} */
    generateAPIKey() { /* {{{ */
        if (!confirm("Generating a new key will immediate invalidate the previous key, are you sure you wish to continue?")) {
            return;
        }
        post("ui/bot/generateAPIKey", { "bot_id": this.state.user.id })
        .then((res) => this.setState({
            bot_apikey: res.bot_apikey
        }));
    } /* }}} */
    saveBot() { /* {{{ */
        put("ui/bot/saveBotInfo", { "bot_id": this.state.user.id, "bot_ai": this.state.bot_ai })
        .then(() => {
            swal("Bot Engine updated");
            this.resolve(this.props);
        });
    } /* }}} */
    pm() { /* {{{ */
        getPrivateChat(this.user_id).open();
    } /* }}} */
    saveSuperUserStuff() { /* {{{ */
        let moderation_note = null;
        do {
            moderation_note = prompt("Moderator note:");
            if (moderation_note == null) {
                return;
            }
            moderation_note = moderation_note.trim();
        } while (moderation_note === "");


        put("players/%%/moderate", this.user_id, {
            "player_id": this.user_id,
            "is_bot": $("#user-su-is-bot").is(":checked") ? 1 : 0,
            "bot_owner": $("#user-su-bot-owner").val(),
            "username": $("#user-su-username").val(),
            "password": $("#user-su-password").val(),
            "email": $("#user-su-email").val(),

            "moderation_note": moderation_note,
            "numProvisional": parseInt($("#user-su-num-provisional").val()),
            "ranking": parseInt($("#user-su-ranking-overall").val()),
            "rating": $("#user-su-rating-overall").val(),
            "ranking_blitz": parseInt($("#user-su-ranking-blitz").val()),
            "rating_blitz": $("#user-su-rating-blitz").val(),
            "ranking_live": parseInt($("#user-su-ranking-live").val()),
            "rating_live": $("#user-su-rating-live").val(),
            "ranking_correspondence": parseInt($("#user-su-ranking-correspondence").val()),
            "rating_correspondence": $("#user-su-rating-correspondence").val(),
            "is_active": $("#user-su-active").is(":checked") ? 1 : 0,
            "supporter": $("#user-su-site-supporter").is(":checked") ? 1 : 0,
            "is_banned": $("#user-su-banned").is(":checked") ? 1 : 0,
            "is_shadowbanned": $("#user-su-shadowbanned").is(":checked") ? 1 : 0,
            "is_watched": $("#user-su-watched").is(":checked") ? 1 : 0,
            "can_create_tournaments": $("#user-su-can-create-tournaments").is(":checked") ? 1 : 0,
            "locked_username": $("#user-su-locked-username").is(":checked") ? 1 : 0,
            "locked_ranking": $("#user-su-locked-ranking").is(":checked") ? 1 : 0,
            "clear_icon": $("#user-su-clear-icon").is(":checked") ? 1 : 0,
        })
        //.then(()=>$("#user-su-controls").modal('toggle'))
        .then(() => alert("Should be toggling modal")) // TODO
        .catch(errorAlerter);
    } /* }}} */

    updateIcon = (files) => {{{
        console.log(files);
        this.setState({new_icon: files[0]});
        image_resizer(files[0], 512, 512).then((file: Blob) => {
            put("players/%%/icon", this.user_id, file)
            .then((res) => {
                console.log("Upload successful", res);
                player_cache.update({
                    id: this.user_id,
                    icon: res.icon,
                });
            });
        })
        .catch(errorAlerter);
    }}}
    clearIcon = () => {{{
        this.setState({new_icon: null});
        del("players/%%/icon", this.user_id)
        .then((res) => {
            console.log("Cleared icon", res);
            player_cache.update({
                id: this.user_id,
                icon: res.icon,
            });
        })
        .catch(errorAlerter);
    }}}
    toggleEdit = () => {{{
        if (this.state.editing) {
            this.saveEditChanges();
        } else {
            this.setState({editing: true});
        }
    }}}
    saveCountry = (ev) => {{{
        this.setState({user: Object.assign({}, this.state.user, {country: ev.target.value})});
    }}}
    saveAbout = (ev) => {{{
        this.setState({user: Object.assign({}, this.state.user, {about: ev.target.value})});
    }}}
    saveUsername = (ev) => {{{
        this.setState({user: Object.assign({}, this.state.user, {username: ev.target.value})});
    }}}
    saveWebsite = (ev) => {{{
        this.setState({user: Object.assign({}, this.state.user, {website: ev.target.value})});
    }}}
    saveRealFirstName = (ev) => {{{
        this.setState({user: Object.assign({}, this.state.user, {
            first_name: ev.target.value,
            name: ev.target.value + " " + (this.state.user.last_name || ""),
        })});
    }}}
    saveRealLastName = (ev) => {{{
        this.setState({user: Object.assign({}, this.state.user, {
            last_name: ev.target.value,
            name: (this.state.user.first_name || "") + " " + ev.target.value,
        })});
    }}}
    saveRealNameIsPrivate = (ev) => {{{
        this.setState({user: Object.assign({}, this.state.user, { real_name_is_private: ev.target.checked})});
    }}}
    saveEditChanges() {{{
<<<<<<< HEAD
        let do_save = () => {
            this.setState({editing: false});
            put(`players/${this.user_id}`, {
                "username": this.state.user.username,
                "first_name": this.state.user.first_name,
                "last_name": this.state.user.last_name,
                "about": this.state.user.about,
                "website": this.state.user.website,
                "country": this.state.user.country,
                "real_name_is_private": this.state.user.real_name_is_private,
            })
            .then((res) => {
                console.log(res);
            })
            .catch(errorAlerter);
        };

        if (!data.get('user').is_moderator && (this.original_username !== this.state.user.username)) {
            swal({
                text: _("You can only change yourname once every 30 days. Are you sure you wish to change your username at this time?"),
                showCancelButton: true,
            }).then(() => {
                do_save();
            })
            .catch(ignore);
        } else {
            do_save();
        }
=======
        put("players/%%", this.user_id, {
            "username": this.state.user.username,
            "first_name": this.state.user.first_name,
            "last_name": this.state.user.last_name,
            "about": this.state.user.about,
            "website": this.state.user.website,
            "country": this.state.user.country,
            "real_name_is_private": this.state.user.real_name_is_private,
        })
        .then((res) => {
            console.log(res);
        })
        .catch(errorAlerter);
>>>>>>> c40a04bd
    }}}
    openModerateUser = () => {{{
        let modal = openModerateUserModal(this.state.user);
        modal.on("close", () => {
            this.resolve(this.props);
        });
    }}}

    updateGameSearch = (player) => {{{
        if (player) {
            this.refs.game_table.filter.alt_player = player.id;
        } else {
            delete this.refs.game_table.filter.alt_player;
        }
        this.refs.game_table.filter_updated();
    }}}
    updateReviewSearch = (player) => {{{
        if (player) {
            this.refs.review_table.filter.alt_player = player.id;
        } else {
            delete this.refs.review_table.filter.alt_player;
        }
        this.refs.review_table.filter_updated();
    }}}


    resolvedRender() {
        let user = this.state.user;
        if (!user) { return this.renderInvalidUser(); }
        let editing = this.state.editing;

        /* any dom binding stuff needs to happen after the template has been
         * processed and added to the dom, this can be done with a 0ms timer */
        let domWorkScaleback = 1;
        let doDomWork = () => { /* {{{ */
             if ($("#rating-history").length === 0) {
                 console.log("Dom wasn't ready, retrying shortly");
                 if (this.mounted) {
                     setTimeout(doDomWork, (domWorkScaleback = domWorkScaleback * 1.2 + 10));
                 }
                 return;
             }

            let overall = [];
            let d = {
                "overall": [],
                "blitz": [],
                "live": [],
                "correspondence": [],
            };
            let d2 = [];
            let rating_history = this.state.rating_history;
            let min_time = Date.now();
            let max_time = 0;

            let total_points = 0;
            let times = [];
            for (let k in d) {
                for (let i = 0; i < rating_history[k].length; ++i) {
                    min_time = Math.min(min_time, rating_history[k][i].t * 1000);
                    max_time = Math.max(max_time, rating_history[k][i].t * 1000);
                    d[k].push([rating_history[k][i].t, rating_history[k][i].e]);
                    ++total_points;
                    times.push(rating_history[k][i].t);
                }
            }

            times = times.sort();
            let times_hash = {};
            for (let i = 0; i < times.length; ++i) {
                times_hash[times[i]] = i;
            }

            function lookupIndexFromTime(t) {
                return times_hash[t];
            }
            for (let k in d) {
                for (let i = 0; i < d[k].length; ++i) {
                    d[k][i][0] = lookupIndexFromTime(d[k][i][0]);
                }
            }

            function showTooltip(x, y, contents) {
                let w = $(window).width();
                $("<div id='rating-history-tooltip'>" + contents + "</div>").css({
                    position: "absolute",
                    display: "none",
                    top: y + 5,
                    right: w - (x - 5),
                    border: "1px solid #000",
                    color: "#fff",
                    padding: "2px",
                    "background-color": "#000",
                    opacity: 0.80
                }).appendTo("body").fadeIn(200);
            }
            let previousPoint = null;
            let series_array_src = [rating_history["overall"], rating_history["blitz"], rating_history["live"], rating_history["correspondence"]];
            let series_array = [d["overall"], d["blitz"], d["live"], d["correspondence"]];
            try {
                $.plot($("#rating-history"), series_array, {
                    series: {
                        lines: { show: true },
                        points: { show: false },
                        shadowSize: 3
                    },
                    colors: [
                        "#086C9C",
                        "#F74D00",
                        "#F7A100",
                        "#5D0CA6"
                        //"#05A658",
                        //"#EE4207",
                        //"#EEAA07",
                        //"#1831A2"
                    ],
                    labelFormatter: (label, series) => {
                        // series is the series object for the label
                        return '<a href="#' + label + '">' + label + "</a>";
                    },
                    grid: {
                        hoverable: true,
                        clickable: true,
                        borderWidth: 1,
                    },
                    //xaxis: { zoomRange: [0.1, 10], panRange: [-10, 10] },
                    //xaxis: { zoomRange: [0.1, 10], panRange: [-10, 10] },
                    //yaxis: { zoomRange: [0.1, 10], panRange: [-10, 10] },
                    xaxis: {
                        //zoomRange: [0, rating_history.length-1],
                        //panRange: [min_time, max_time],
                        panRange: [0, times.length + 5],
                        //min: d['overall'] ? d['overall'][Math.max(0,d['overall'].length-50)][0] : 0,
                        show: false,
                        //mode: "time"
                    },
                    yaxis: { zoomRange: [30, 5000], panRange: [-1500, 3300] },
                    zoom: { interactive: true },
                    pan: { interactive: true },
                });
            } catch (e) {
                console.error(e);
            }

            previousPoint = null;
            let lock_view = false;
            $("#rating-history").on("plothover", (event, pos, item) => {
                if (item) {
                    if (previousPoint !== item.dataIndex && !lock_view) {
                        previousPoint = item.dataIndex;

                        let series_class =  "fa fa-circle-o";
                        switch (item.seriesIndex) {
                            case 1: series_class = "fa fa-bolt"; break;
                            case 2: series_class = "fa fa-clock-o"; break;
                            case 3: series_class = "ogs-turtle"; break;
                        }

                        $("#rating-history-tooltip").remove();
                        let x = item.datapoint[0].toFixed(2);
                        let y = item.datapoint[1].toFixed(2);
                        let obj = series_array_src[item.seriesIndex][item.dataIndex];

                        let how = _("Manually changed");

                        let extra = "";
                        if (obj.moderator) {
                            how = _("Changed by moderator");
                            extra += obj.moderator.username + "<br/>";
                        }

                        if (obj.note) {
                            if (obj.note === "mass system adjustment") {
                                how = _("Mass system adjustment");
                            } else {
                                how = _(obj.note);
                            }
                        }

                        let body = "" +
                            "<div style='text-align: center;'>" +
                            '<span class="pull-left">' + parseFloat(obj.e).toFixed(1) + "</span><i class='" + series_class + "'></i><span class='pull-right'>" + rankString(obj.r) + "</span>" + "</div>" +
                            (obj.g ? "<a href='/game/" + obj.g + "'>" + _("Game") + " " + obj.g + "</a>" : how) + "<br/>" +
                            extra +
                            "<i>" + (new Date(obj.t * 1000).toLocaleString()) + "</i>";

                        showTooltip(item.pageX, item.pageY, body);
                    }
                } else {
                    if (!lock_view) {
                        $("#rating-history-tooltip").remove();
                        previousPoint = null;
                    }
                }
            });

            $("#rating-history").on("plotclick", (event, pos, item) => {
                lock_view = !lock_view;
                if (!lock_view) {
                    $("#rating-history-tooltip").remove();
                    previousPoint = null;
                }
            });

            try {
                $("#user-su-is-bot").prop("checked", this.state.user.is_bot);
            } catch (e) {
                console.log(e.stack);
            }
        }; /* }}} */
        setTimeout(doDomWork, 0); /* }}} */

        const rows = [
            ["a1", "b1", "c1"],
            ["a2", "b2", "c2"],
            ["a3", "b3", "c3"],
            // .... and more
        ];

        let game_history_groomer = (results) => {

            let ret = [];
            for (let i = 0; i < results.length; ++i) {
                let r = results[i];
                let item: any = {
                    "id": r.id,
                };

                item.width = r.width;
                item.height = r.height;
                item.date = r.ended ? new Date(r.ended) : null;
                item.black = r.players.black;
                item.black_won = !r.black_lost && r.white_lost;
                item.black_class = item.black_won ? (item.black.id === this.user_id ? "library-won" : "library-lost") : "";
                item.white = r.players.white;
                item.white_won = !r.white_lost && r.black_lost;
                item.white_class = item.white_won ? (item.white.id === this.user_id ? "library-won" : "library-lost") : "";
                item.result_class = (item.white_won && (item.white.id === this.user_id)) || (item.black_won && (item.black.id === this.user_id)) ? "library-won-result" : "library-lost-result";
                if ((r.white_lost && r.black_lost) || (!r.white_lost && !r.black_lost)) {
                    item.result_class = "";
                }
                item.name = r.name;

                if (item.name && item.name.trim() === "") {
                    item.name = item.href;
                }

                item.href = "/game/" + item.id;
                item.result = getGameResultText(r);

                ret.push(item);
            }
            return ret;
        };

        let review_history_groomer = (results) => {
            let ret = [];

            for (let i = 0; i < results.length; ++i) {
                let r = results[i];
                let item: any = {
                    "id": r.id,
                };

                item.width = r.width;
                item.height = r.height;
                item.date = r.created ? new Date(r.created) : null;
                item.black = r.players.black;
                item.black_won = !r.black_lost && r.white_lost;
                item.black_class = item.black_won ? (item.black.id === this.user_id ? "library-won" : "library-lost") : "";
                item.white = r.players.white;
                item.white_won = !r.white_lost && r.black_lost;
                item.white_class = item.white_won ? (item.white.id === this.user_id ? "library-won" : "library-lost") : "";
                item.name = r.name;
                item.href = "/review/" + item.id;

                if (!item.name || item.name.trim() === "") {
                    item.name = item.href;
                }

                ret.push(item);
            }
            return ret;
        };

        let cleaned_website = "";
        if (user && user.website) {
            if (user.website.indexOf("http") !== 0) {
                cleaned_website = "http://" + user.website;
            } else {
                cleaned_website = user.website;
            }
        }


        let global_user = data.get("config.user");
        let cdn_release = data.get("config.cdn_release");

        return (
          <div className="User container">
            <div>{/* Profile card {{{ */}
                <div className="profile-card">
                    <div className="avatar-and-ratings-row">
                        <div className="avatar-container">{/* Avatar container{{{ */}
                            {editing
                                ? <input className='username-input' value={user.username} onChange={this.saveUsername} placeholder={_("User Name")} />
                                : <span className='username'><Player user={user}/></span>
                            }


                            {this.state.editing
                                ?  <div className='dropzone-container'><Dropzone className="Dropzone" onDrop={this.updateIcon} multiple={false}>
                                    {this.state.new_icon
                                        ? <img src={this.state.new_icon.preview} style={{height: "128px", width: "128px"}} />
                                        : <PlayerIcon id={user.id} size={128} />
                                    }
                                   </Dropzone></div>
                                : <PlayerIcon id={user.id} size={128} />
                            }
                            {this.state.editing &&
                                <div className='clear-icon-container'>
                                    <button className='xs' onClick={this.clearIcon}>{_("Clear icon")}</button>
                                </div>
                            }

                            <div className='avatar-subtext'>
                                {(global_user.is_moderator && user.is_watched) && <div ><h3 style={inlineBlock}><i className="fa fa-exclamation-triangle"></i> Watched <i className="fa fa-exclamation-triangle"></i></h3></div>}

                                {(user.timeout_provisional) && <div ><h4 style={inlineBlock}><i className="fa fa-exclamation-triangle"></i> {_("Has recently timed out of a game")} <i className="fa fa-exclamation-triangle"></i></h4></div>}

                                {(!user.is_superuser && user.is_moderator) && <div ><h3 style={inlineBlock}><i className="fa fa-gavel"></i> {_("Moderator")}</h3></div>}

                                {(!user.is_moderator && user.supporter) && <div ><h3 style={inlineBlock}><i className="fa fa-star"></i> {_("Site Supporter")} <i className="fa fa-star"></i></h3></div>}

                                {(user.is_superuser) && <div ><h3 style={inlineBlock}><i className="fa fa-smile-o fa-spin"></i> {_("OGS Developer")} <i className="fa fa-smile-o fa-spin"></i></h3></div>}

                                {(!user.is_superuser && user.is_tournament_moderator) && <div ><h3 style={inlineBlock}><i className="fa fa-trophy"></i> {_("Tournament Moderator")} <i className="fa fa-trophy"></i></h3></div>}

                                {(user.on_vacation) && <div ><h3 style={inlineBlock}><i className="fa fa-smile-o fa-spin"></i> {_("On Vacation")} - {this.state.vacation_left_text} <i className="fa fa-smile-o fa-spin"></i></h3></div>}
                            </div>

                            {(editing || null) &&
                                <div>
                                    <input className='name-input' placeholder={_("First") /* translators: First name */} value={user.first_name || ""} onChange={this.saveRealFirstName}/>
                                    &nbsp;
                                    <input className='name-input' placeholder={_("Last") /* translators: Last name */} value={user.last_name || ""} onChange={this.saveRealLastName}/>
                                </div>
                            }
                            {(!editing && user.name) && <div className={user.real_name_is_private ? "italic" : ""}>{user.name}{user.real_name_is_private ? " " + _("(hidden)") : ""}</div>}


                            {(editing || null) && <div ><input type="checkbox" id="real-name-is-private" checked={user.real_name_is_private} onChange={this.saveRealNameIsPrivate}/> <label htmlFor="real-name-is-private">{_("Hide real name")}</label></div>}

                            {(user.is_bot) && <div ><i className="fa fa-star"></i> <b>{_("Artificial Intelligence")}</b> <i className="fa fa-star"></i></div>}
                            {(user.is_bot) && <div id="bot-ai-name">{pgettext("Bot AI engine", "Engine")}: {user.bot_ai}</div>}
                            {(user.is_bot) && <div>{_("Administrator")}: <Player user={user.bot_owner}/></div>}

<<<<<<< HEAD

                            {this.state.editing
                              ? <div className='country-line'>
                                    <Flag country={user.country} big/>
                                    <select value={user.country} onChange={this.saveCountry}>
                                        {sorted_locale_countries.map((C) => (
                                            <option key={C.cc} value={C.cc}>{C.name}</option>
=======
                                    {(this.state.titles.length > 0) && <dt >{_("Titles")}</dt>}
                                    {(this.state.titles.length > 0) && <dd className="trophies">
                                        {this.state.titles.map((title, idx) => (<img key={idx} className="trophy" src={`${cdn_release}/img/trophies/${title.icon}`} title={title.title}/>))}
                                    </dd>}

                                    <dt>{_("Trophies")}</dt>
                                    {(this.state.trophies.length > 0) && <dd className="trophies">
                                        {this.state.trophies.map((trophy, idx) => (
                                            <a key={idx} href={trophy.tournament_id ? ("/tournament/" + trophy.tournament_id) : "#"}>
                                                <img className="trophy" src={`${cdn_release}/img/trophies/${trophy.icon}`} title={trophy.title}/>
                                            </a>
>>>>>>> c40a04bd
                                        ))}
                                    </select>
                                </div>
                              : <div className='country-line'>
                                    <Flag country={user.country} big/>
                                    <span>{cc_to_country_name(user.country)}</span>
                                </div>
                            }


                            {(!editing && user.website) &&
                                <div className='website-url'><a target="_blank" href={cleaned_website}>{user.website}</a></div>
                            }
                            {(editing || null) &&
                                <div className='website-url'><input type="url" value={user.website} onChange={this.saveWebsite} /></div>
                            }

                            <div className='avatar-buttons'>
                                {((global_user.id === user.id || global_user.is_moderator) || null)   &&
                                    <button onClick={this.toggleEdit} className='xs edit-button'>
                                        <i className={editing ? "fa fa-save" : "fa fa-pencil"}/> {" " + (editing ? _("Save") : _("Edit"))}
                                    </button>
                                }

                                { (window["user"].is_moderator) && <button className="danger xs pull-right" onClick={this.openModerateUser}>{_("Moderator Controls")}</button> }
                            </div>
                        </div>
                        {/* }}} */}
                        {/* }}} */}
                        <div className='ratings-container'>{/* Ratings {{{ */}
                            <h3 className='ratings-title'>{_("Ratings and Rankings")}</h3>
                            {this.renderRatingGrid()}
                        </div>
                        {/* }}} */}
                    </div>

                    {/* ((window["user"] && window["user"].id !== user.id) || null) && <div  style={{marginTop: "1rem"}}>
                        {(this.state.is_friend) && <button  className="btn btn-danger" onClick={() => this.removeFriend(this.user_id)}>{_("Remove Friend")}</button>}
                        {(!this.state.is_friend && !this.state.friend_request_sent && !this.state.friend_request_received) && <button  className="btn btn-default"
                                onClick={() => this.addFriend(this.user_id)}>{_("Add Friend")}</button> }
                        {(!this.state.is_friend && this.state.friend_request_sent) && <span  className="btn btn-success disabled">{_("Friend request sent")}</span>}
                        {(!this.state.is_friend && this.state.friend_request_received) && <button  className="btn btn-success"
                                onClick={() => this.acceptFriend(this.user_id)}>{_("Accept Friend Request")}</button> }
                        <button id="challenge" type="submit" className="btn btn-default" onClick={() => challenge(this.state.user.id)}>{_("Challenge to a Match")}</button>
                        <button type="submit" className="btn btn-default" onClick={() => this.pm()}>{_("Send Message")}</button>
                        <div style={right}>
                            <span className="fakelink" onClick={() => alertModerator({user: this.user_id})}>{_("Report User")}</span>
                        </div>
                    </div> */}
                </div>

                {/*
                (user.provisional_games_left || null) && <b >{interpolate(_("Note: This account is currently marked as provisional until {{user.provisional_games_left}} more games have been played"), {"user.provisional_games_left": user.provisional_games_left})}</b>
                */}


            </div>
            {/* }}} */}

            <div className='ratings-row'>
                <div className='ratings-chart'>
                    <RatingsChart playerId={this.user_id} speed={this.state.selected_speed} size={this.state.selected_size} />
                </div>
            </div>

            <div className="row">
                <div className='col-sm-8'>{/* {{{ */}
                    {((window["user"] && window["user"].is_moderator) || null) && <Card > {/* Moderator stuff {{{ */}
                        <b>Users with the same IP or Browser ID</b>
                        <PaginatedTable
                            className="aliases"
                            name="aliases"
                            source={`players/${this.user_id}/aliases/`}
                            columns={[
                                {header: "Registered",   className: "date",       render: (X) => moment(X.registration_date).format("YYYY-MM-DD")},
                                {header: "Last Login",   className: "date",       render: (X) => moment(X.last_login).format("YYYY-MM-DD")},
                                {header: "Browser ID",   className: "browser_id", render: (X) => X.last_browser_id},
                                {header: "User",         className: "",           render: (X) => (
                                    <span>
                                        <Player user={X}/>
                                        {(X.has_notes || null) && <i className="fa fa-file-text-o"/>}
                                    </span>
                                )},
                                {header: "Banned",       className: "banned",     render: (X) => X.is_banned ? _("Yes") : _("No")},
                                {header: "Shadowbanned", className: "banned",     render: (X) => X.is_shadowbanned ? _("Yes") : _("No")},
                            ]}
                        />
                        <textarea className="moderator-notes" ref="moderator_notes" onChange={this.updateModeratorNotes.bind(this)} placeholder="Moderator notes" value={this.state.moderator_notes}/>
                    </Card>
                    /* }}} */}

                {(user.about || editing || null) &&
                    <Card>
                        <div className='about-container'>
                            {(!editing && user.about) && <div className='about-markdown'><Markdown source={user.about}/></div>}
                            {(editing || null) && <textarea className='about-editor' rows={15} onChange={this.saveAbout} placeholder={_("About yourself")} value={user.about}/>}
                        </div>
                    </Card>
                }

                {(this.state.active_games.length > 0 || null) && <h2>{_("Active Games")}</h2>}
                <GameList list={this.state.active_games} player={user}/>


                    <div className="row">{/* Game History {{{ */}
                        <div className="col-sm-12">
                            <h2>{_("Game History")}</h2>
                            <Card>
                            <div>{/* loading-container="game_history.settings().$loading" */}
                                <div className="search">
                                    <PlayerAutocomplete onComplete={this.updateGameSearch}/>
                                </div>

                                <PaginatedTable
                                    className=""
                                    ref="game_table"
                                    name="game-history"
                                    method="get"
                                    source={`players/${this.user_id}/games/`}
                                    filter={{
                                        "source": "play",
                                        "ended__isnull": false,
                                    }}
                                    orderBy={["-ended"]}
                                    groom={game_history_groomer}
                                    columns={[
                                        {header: _("Date"),   className: () => "date",                            render: (X) => moment(X.date).format("YYYY-MM-DD")},
                                        {header: _("Size"),   className: () => "board_size",                      render: (X) => `${X.width}x${X.height}`},
                                        {header: _("Name"),   className: () => "name",                            render: (X) => <Link to={X.href}>{X.name || interpolate('{{black_username}} vs. {{white_username}}', {'black_username': X.black.username, 'white_username': X.white.username}) }</Link>},
                                        {header: _("Black"),  className: (X) => ("player " + (X ? X.black_class : "")), render: (X) => <Player user={X.black}/>},
                                        {header: _("White"),  className: (X) => ("player " + (X ? X.white_class : "")), render: (X) => <Player user={X.white}/>},
                                        {header: _("Result"), className: (X) => (X ? X.result_class : ""),            render: (X) => X.result},
                                    ]}
                                />
                            </div>
                            </Card>
                        </div>
                    </div>
                    {/* }}} */}
                    <div className="row">{/* Reviews and Demos{{{ */}
                        <div className="col-sm-12">
                            <h2>{_("Reviews and Demos")}</h2>
                            <Card>
                                <div>{/* loading-container="game_history.settings().$loading" */}
                                    <div className="search">
                                        <PlayerAutocomplete onComplete={this.updateReviewSearch}/>
                                    </div>

                                    <PaginatedTable
                                        className=""
                                        ref="review_table"
                                        name="review-history"
                                        method="get"
                                        source={`reviews/`}
                                        filter={{
                                            "owner_id": this.user_id,
                                        }}
                                        orderBy={["-created"]}
                                        groom={review_history_groomer}
                                        columns={[
                                            {header: _("Date"),   className: () => "date",                            render: (X) => moment(X.date).format("YYYY-MM-DD")},
                                            {header: _("Name"),   className: () => "name",                            render: (X) => <Link to={X.href}>{X.name}</Link>},
                                            {header: _("Black"),  className: (X) => ("player " + (X ? X.black_class : "")), render: (X) => <Player user={X.black}/>},
                                            {header: _("White"),  className: (X) => ("player " + (X ? X.white_class : "")), render: (X) => <Player user={X.white}/>},
                                        ]}
                                    />
                                </div>
                            </Card>
                        </div>
                    </div>
                    {/* }}} */}
                </div>
                {/* }}} */}

                <div className="col-sm-4">{/* {{{ */}
                    {(!(user.professional)) &&
                        <div >

                        {(this.state.titles.length > 0 || this.state.trophies.length > 0 || null) &&
                            <Card>
                                <h3>{_("Trophies")}</h3>

                                {(this.state.titles.length > 0) &&
                                    <div className="trophies">
                                        {this.state.titles.map((title, idx) => (<img key={idx} className="trophy" src={`${config.cdn_release}/img/trophies/${title.icon}`} title={title.title}/>))}
                                    </div>
                                }

                                {(this.state.trophies.length > 0) &&
                                    <div className="trophies">
                                        {this.state.trophies.map((trophy, idx) => (
                                            <a key={idx} href={trophy.tournament_id ? ("/tournament/" + trophy.tournament_id) : "#"}>
                                                <img className="trophy" src={`${config.cdn_release}/img/trophies/${trophy.icon}`} title={trophy.title}/>
                                            </a>
                                        ))}
                                    </div>
                                }
                            </Card>
                        }

                        <Card>
                            <h3>{_("Statistics")}</h3>
                            <h5>{_("Ranked games played")}: {this.state.statistics.total}</h5>
                            <h5>{_("Won")}: {this.state.statistics.wins}  &nbsp;&nbsp; {_("Lost")}: {this.state.statistics.losses}  &nbsp;&nbsp; {_("Draws")}: {this.state.statistics.draws}</h5>

                            <div className="progress">
                                <div className="progress-bar games-won" style={{width: this.state.statistics.winPerc + "%"}}>{this.state.statistics.wins || <span>&nbsp;</span>}</div>
                                <div className="progress-bar games-lost" style={{width: this.state.statistics.lossPerc + "%"}}>{this.state.statistics.losses || <span>&nbsp;</span>}</div>
                                <div className="progress-bar info" style={{width: this.state.statistics.drawPerc + "%"}}>{this.state.statistics.draws || <span>&nbsp;</span>}</div>
                            </div>


                            <table><tbody><tr>
                                    <td style={{verticalAlign: "top"}}><i className="fa fa-circle-o" title={_("Overall")} style={{width: "1.5rem !important", textAlign: "center"}}></i></td>
                                    <td style={nowrapAlignTop}><Rank ranking={user.ranking}></Rank>&nbsp;</td>
                                    <td width="99%">
                                        <div className="progress">
                                            <div className={"progress-bar primary " + (rating_percentage(user.rating) >= 50 ? "right" : "left") } style={{width: rating_percentage(user.rating) + "%"}} >
                                                <UserRating rating={user.rating} />
                                            </div>
                                        </div>
                                    </td>
                                    <td style={nowrapAlignTop}>&nbsp;<Rank ranking={user.ranking + 1}></Rank></td>
                            </tr></tbody></table>
                            <table><tbody><tr>
                                    <td style={{verticalAlign: "top"}}><i className="fa fa-bolt"  title={_("Blitz")} style={{width: "1.5rem !important", textAlign: "center"}}></i></td>
                                    <td style={nowrapAlignTop}><Rank ranking={user.ranking_blitz}></Rank>&nbsp;</td>
                                    <td width="99%">
                                        <div className="progress">
                                            <div className={"progress-bar reject " + (rating_percentage(user.rating_blitz) >= 50 ? "right" : "left") } style={{width: rating_percentage(user.rating_blitz) + "%"}} >
                                                <UserRating rating={user.rating_blitz} />
                                            </div>
                                        </div>
                                    </td>
                                    <td style={nowrapAlignTop}>&nbsp;<Rank ranking={user.ranking_blitz + 1}></Rank></td>
                            </tr></tbody></table>
                            <table><tbody><tr>
                                    <td style={{verticalAlign: "top"}}><i className="fa fa-clock-o" title={_("Live")} style={{width: "1.5rem !important", textAlign: "center"}}></i></td>
                                    <td style={nowrapAlignTop}><Rank ranking={user.ranking_live}></Rank>&nbsp;</td>
                                    <td width="99%">
                                        <div className="progress">
                                            <div className={"progress-bar danger " + (rating_percentage(user.rating_live) >= 50 ? "right" : "left") } style={{width: rating_percentage(user.rating_live) + "%"}} >
                                                <UserRating rating={user.rating_live} />
                                            </div>
                                        </div>
                                    </td>
                                    <td style={nowrapAlignTop}>&nbsp;<Rank ranking={user.ranking_live + 1}></Rank></td>
                            </tr></tbody></table>
                            <table><tbody><tr>
                                    <td style={{verticalAlign: "top"}}><i className="ogs-turtle"  title={_("Correspondence")} style={{width: "1.5rem !important", textAlign: "center"}}></i></td>
                                    <td style={nowrapAlignTop}><Rank ranking={user.ranking_correspondence}></Rank>&nbsp;</td>
                                    <td width="99%">
                                        <div className="progress">
                                            <div className={"progress-bar info " + (rating_percentage(user.rating_correspondence) >= 50 ? "right" : "left") } style={{width: rating_percentage(user.rating_correspondence) + "%"}} >
                                                <UserRating rating={user.rating_correspondence} />
                                            </div>
                                        </div>
                                    </td>
                                    <td style={nowrapAlignTop}>&nbsp;<Rank ranking={user.ranking_correspondence + 1}></Rank></td>
                            </tr></tbody></table>

                            <div id="rating-history"></div>
                        </Card>
                        </div>
                    }

                    {(this.state.vs.total || null) && <div >
                        <Card>
                            <h5 style={center}>{interpolate("You have won {{vs.wins}} out of {{vs.total}} games against {{username}}", {"vs.wins": this.state.vs.wins, "vs.total": this.state.vs.total, "username": user.username})}</h5>
                            <div className="progress">
                                <div className="progress-bar games-won" style={{width: this.state.vs.winPercent + "%"}}>{this.state.vs.wins}</div>
                                <div className="progress-bar games-lost" style={{width: this.state.vs.lossPercent + "%"}}>{this.state.vs.losses}</div>
                                <div className="progress-bar primary" style={{width: this.state.vs.drawPercent + "%"}}>{this.state.vs.draws}</div>
                            </div>

                            {this.state.vs.recent5.map((game, idx) => (
                                <div style={center} key={idx}>
                                    <span className="date">{game.pretty_date}</span> <a href={`/game/${game.game}`}>#{game.game}</a>
                                    {(game.state === "W") && <i  className="fa fa-check-circle-o won"></i>}
                                    {(game.state === "L") && <i  className="fa fa-times loss"></i>}
                                </div>
                            ))}
                        </Card>
                    </div>}

                    {(user.is_bot && user.bot_owner && user.bot_owner.id === window["user"].id) && <div >
                        <h2>{_("Bot Controls")}</h2>
                        <div className="well">
                            <h5>{_("API Key")}
                            <button className="btn btn-xs btn-default" onClick={() => this.generateAPIKey()}>{_("Generate API Key")}</button>
                            </h5>
                            <input type="text" className="form-control" value={this.state.bot_apikey} />
                            <h5>{_("Bot Engine")}</h5>
                            <input type="text" className="form-control" placeholder={_("Engine Name")} value={this.state.bot_ai}
                                   onChange={(event) => this.setState({"bot_ai": (event.target as HTMLInputElement).value})}/>
                            <div style={right}>
                                <button className="btn btn-xs btn-default" onClick={() => this.saveBot()}>{_("Save")}</button>
                            </div>
                        </div>
                    </div>}

                    {(this.state.ip) && <Card >
                        <div><b>IP</b><span> {this.state.ip}</span></div>
                        <div><b>Country</b><span> {this.state.ip.country} / {cc_to_country_name(this.state.ip.country)}</span></div>
                        <div><b>Region</b>{this.state.ip.subdivisions.map((sd, idx) => (<span key={idx} > {sd} </span>))}</div>
                        <div><b>Map</b><span> <a href={`https://maps.google.com/maps?ll=${this.state.ip.location[0]},${this.state.ip.location[1]}`} target="_blank">map</a></span></div>
                        <div><b>IP Shadowbanned</b> <span>{parseInt(user.ip_shadowbanned) === 1 ? _("Yes") : _("No")}</span></div>
                        {(this.state.host_ip_settings) && <div >
                            <form className="form-horizontal" role="form">
                                <div className="form-group" style={marginBottom0}>
                                    <label className="col-xs-7" htmlFor="clients-limit ">User limit</label>
                                    <div className="col-xs-5">
                                        <input type="number" id="clients-limit" style={{width: "5rem"}} value={this.state.host_ip_settings.clients_limit}
                                               onChange={(event) => this.setState({"host_ip_settings": updateDup(this.state.host_ip_settings, "clients_limit", parseInt((event.target as HTMLInputElement).value))})}
                                        />
                                    </div>
                                </div>
                                <div className="form-group" style={marginBottom0}>
                                    <label className="col-xs-7" htmlFor="ban-affects-all">Ban affects all</label>
                                    <div className="col-xs-5">
                                        <input type="checkbox" id="ban-affects-all" value={this.state.host_ip_settings.ban_affects_all}
                                               onChange={(event) => this.setState({"host_ip_settings": updateDup(this.state.host_ip_settings, "ban_affects_all", (event.target as HTMLInputElement).checked)})}
                                        />
                                    </div>
                                </div>
                                <div className="form-group" style={marginBottom0}>
                                    <label className="col-xs-7" htmlFor="chatban-affects-all">Chatban affects all</label>
                                    <div className="col-xs-5">
                                        <input type="checkbox" id="chatban-affects-all" value={this.state.host_ip_settings.chatban_affects_all}
                                               onChange={(event) => this.setState({"host_ip_settings": updateDup(this.state.host_ip_settings, "chatban_affects_all", (event.target as HTMLInputElement).checked)})}
                                        />
                                    </div>
                                </div>
                                <div className="form-group" style={marginBottom0}>
                                    <label className="col-xs-7" htmlFor=""></label>
                                    <div className="col-xs-5">
                                        <button className="btn btn-default btn-xs" onClick={() => this.saveHostIpSettings()}>save</button>
                                        <i id="host-ip-saved" className="fa fa-check-circle-o won hidden"></i>
                                    </div>
                                </div>
                            </form>
                        </div>}
                    </Card>}


                    <h2>{_("Activity")}</h2>
                    <Card>
                        <h4>{_("Ladders")}</h4>
                        {(this.state.ladders.length > 0) && <div >
                            <dl className="activity-dl">
                                {this.state.ladders.map((ladder, idx) => (
                                <dd key={idx}>
                                    #{ladder.rank} <a href={`/ladder/${ladder.id}`}>{ladder.name}</a>
                                </dd>
                                ))}
                            </dl>
                        </div>}
                        {(!this.state.ladders.length) && <div >
                            <div>{_("Not participating in any ladders")}</div>
                        </div>}


                        <h4>{_("Tournaments")}</h4>
                        {(this.state.tournaments.length > 0) && <div >
                            <dl className="activity-dl">
                                {this.state.tournaments.map((tournament, idx) => (
                                <dd key={idx}>
                                    <a href={`/tournament/${tournament.id}`}><img src={tournament.icon} className="icon" /> {tournament.name}</a>
                                </dd>
                                ))}
                            </dl>
                        </div>}
                        {(!this.state.tournaments.length) && <div >
                            <div>{_("Not participating in any tournaments")}</div>
                        </div>}

                        <h4>{_("Groups")}</h4>
                        {(this.state.groups.length > 0) && <div >
                            <dl className="activity-dl">
                                {this.state.groups.map((group, idx) => (
                                <dd key={idx}>
                                    <a href={`/group/${group.id}`}><img src={group.icon} className="icon" /> {group.name}</a>
                                </dd>
                                ))}
                            </dl>
                        </div>}
                        {(!this.state.groups.length) && <div >
                            <div>{_("Not a member of any groups")}</div>
                        </div>}
                    </Card>
                </div>
                {/* end right col }}} */}
            </div>


          </div>
        );
    }
    renderInvalidUser() {
        if (this.resolved) {
            return (
            <div className="User flex stetch">
                <div className="container flex fill center-both">
                <h3>{_("User not found")}</h3>
                </div>
            </div>
            );
        }
        return (
        <div className="User flex stetch">
            <div className="container flex fill center-both">
            </div>
        </div>
        );
    }


    renderRatingGrid() {
        return (
            <div className='ratings-grid'>
                <div className='title-row'>
                    <span className='title'/>
                    <span className='title'><i className="speed-icon fa fa-circle-o" title={_("Overall")} /></span>
                    <span className='title'><i className="speed-icon fa fa-bolt" title={_("Blitz")} /></span>
                    <span className='title'><i className="speed-icon fa fa-clock-o" title={_("Live")} /></span>
                    <span className='title'><i className="speed-icon ogs-turtle" title={_("Correspondence")} /></span>
                </div>
                {[0, 9, 13, 19].map((size) => (
                    <div key={size} className='speed'>
                        {size > 0
                            ?  <span className='title'>
                                 {size}x{size}
                               </span>
                            :  <span className='title'>
                                 <i className="speed-icon fa fa-circle-o" title={_("Overall")} />
                               </span>
                        }

                        {['overall', 'blitz', 'live', 'correspondence'].map((speed) => (
                            <span key={speed} className='cell'>
                                {this.renderRating(speed, size)}
                            </span>
                        ))}
                    </div>
                 ))
                }
            </div>
        );
    }
    renderRating(speed, size) {
        let r = getUserRating(this.state.user, speed, size);

        return (
            <div className={'rating-entry ' + (r.unset ? 'unset ' : '') + (speed === this.state.selected_speed && size === this.state.selected_size ? 'active' : '')}
                 onClick={() => this.setState({'selected_size': size, 'selected_speed': speed})}
                >
                <div className='rating'>
                    <span className='left'>{r.rating.toFixed(0)}</span>&plusmn;<span className='right'>{r.deviation.toFixed(0)}</span>
                </div>
                <div className='ranking'>
                    <span className='left'>{r.partial_rank_label}</span>&plusmn;<span className='right'>{r.rank_deviation.toFixed(1)}</span>
                </div>
            </div>
        );
    }

}<|MERGE_RESOLUTION|>--- conflicted
+++ resolved
@@ -125,15 +125,9 @@
     }
 
     resolve(props) {
-<<<<<<< HEAD
         this.setState({"user": null, editing:  /edit/.test(window.location.hash)});
-        this.user_id = parseInt(props.params.user_id || data.get("config.user").id);
-        return get(`players/${this.user_id}/full`).then((state) => {
-=======
-        this.setState({"user": null});
         this.user_id = parseInt(props.params.user_id || data.get("user").id);
         return get("players/%%/full", this.user_id).then((state) => {
->>>>>>> c40a04bd
             try {
                 //console.log(state);
                 this.original_username = state.user.username;
@@ -413,10 +407,9 @@
         this.setState({user: Object.assign({}, this.state.user, { real_name_is_private: ev.target.checked})});
     }}}
     saveEditChanges() {{{
-<<<<<<< HEAD
         let do_save = () => {
             this.setState({editing: false});
-            put(`players/${this.user_id}`, {
+            put("players/%%", this.user_id, {
                 "username": this.state.user.username,
                 "first_name": this.state.user.first_name,
                 "last_name": this.state.user.last_name,
@@ -442,21 +435,6 @@
         } else {
             do_save();
         }
-=======
-        put("players/%%", this.user_id, {
-            "username": this.state.user.username,
-            "first_name": this.state.user.first_name,
-            "last_name": this.state.user.last_name,
-            "about": this.state.user.about,
-            "website": this.state.user.website,
-            "country": this.state.user.country,
-            "real_name_is_private": this.state.user.real_name_is_private,
-        })
-        .then((res) => {
-            console.log(res);
-        })
-        .catch(errorAlerter);
->>>>>>> c40a04bd
     }}}
     openModerateUser = () => {{{
         let modal = openModerateUserModal(this.state.user);
@@ -766,8 +744,7 @@
                                 : <span className='username'><Player user={user}/></span>
                             }
 
-
-                            {this.state.editing
+                            {editing
                                 ?  <div className='dropzone-container'><Dropzone className="Dropzone" onDrop={this.updateIcon} multiple={false}>
                                     {this.state.new_icon
                                         ? <img src={this.state.new_icon.preview} style={{height: "128px", width: "128px"}} />
@@ -776,7 +753,7 @@
                                    </Dropzone></div>
                                 : <PlayerIcon id={user.id} size={128} />
                             }
-                            {this.state.editing &&
+                            {editing &&
                                 <div className='clear-icon-container'>
                                     <button className='xs' onClick={this.clearIcon}>{_("Clear icon")}</button>
                                 </div>
@@ -814,27 +791,12 @@
                             {(user.is_bot) && <div id="bot-ai-name">{pgettext("Bot AI engine", "Engine")}: {user.bot_ai}</div>}
                             {(user.is_bot) && <div>{_("Administrator")}: <Player user={user.bot_owner}/></div>}
 
-<<<<<<< HEAD
-
-                            {this.state.editing
+                            {editing
                               ? <div className='country-line'>
                                     <Flag country={user.country} big/>
                                     <select value={user.country} onChange={this.saveCountry}>
                                         {sorted_locale_countries.map((C) => (
                                             <option key={C.cc} value={C.cc}>{C.name}</option>
-=======
-                                    {(this.state.titles.length > 0) && <dt >{_("Titles")}</dt>}
-                                    {(this.state.titles.length > 0) && <dd className="trophies">
-                                        {this.state.titles.map((title, idx) => (<img key={idx} className="trophy" src={`${cdn_release}/img/trophies/${title.icon}`} title={title.title}/>))}
-                                    </dd>}
-
-                                    <dt>{_("Trophies")}</dt>
-                                    {(this.state.trophies.length > 0) && <dd className="trophies">
-                                        {this.state.trophies.map((trophy, idx) => (
-                                            <a key={idx} href={trophy.tournament_id ? ("/tournament/" + trophy.tournament_id) : "#"}>
-                                                <img className="trophy" src={`${cdn_release}/img/trophies/${trophy.icon}`} title={trophy.title}/>
-                                            </a>
->>>>>>> c40a04bd
                                         ))}
                                     </select>
                                 </div>
@@ -1019,7 +981,7 @@
 
                                 {(this.state.titles.length > 0) &&
                                     <div className="trophies">
-                                        {this.state.titles.map((title, idx) => (<img key={idx} className="trophy" src={`${config.cdn_release}/img/trophies/${title.icon}`} title={title.title}/>))}
+                                        {this.state.titles.map((title, idx) => (<img key={idx} className="trophy" src={`${cdn_release}/img/trophies/${title.icon}`} title={title.title}/>))}
                                     </div>
                                 }
 
@@ -1027,7 +989,7 @@
                                     <div className="trophies">
                                         {this.state.trophies.map((trophy, idx) => (
                                             <a key={idx} href={trophy.tournament_id ? ("/tournament/" + trophy.tournament_id) : "#"}>
-                                                <img className="trophy" src={`${config.cdn_release}/img/trophies/${trophy.icon}`} title={trophy.title}/>
+                                                <img className="trophy" src={`${cdn_release}/img/trophies/${trophy.icon}`} title={trophy.title}/>
                                             </a>
                                         ))}
                                     </div>
