/*
 * Copyright (C) 2012-2017  Online-Go.com
 *
 * This program is free software: you can redistribute it and/or modify
 * it under the terms of the GNU Affero General Public License as
 * published by the Free Software Foundation, either version 3 of the
 * License, or (at your option) any later version.
 *
 * This program is distributed in the hope that it will be useful,
 * but WITHOUT ANY WARRANTY; without even the implied warranty of
 * MERCHANTABILITY or FITNESS FOR A PARTICULAR PURPOSE.  See the
 * GNU Affero General Public License for more details.
 *
 * You should have received a copy of the GNU Affero General Public License
 * along with this program.  If not, see <http://www.gnu.org/licenses/>.
 */

import * as React from "react";
import {Link} from "react-router";
import {termination_socket} from 'sockets';
import {_, pgettext, interpolate} from "translate";
import * as data from "data";
import {FAdBlock} from 'fab';
<<<<<<< HEAD
import {RegisteredPlayer} from "data/Player";
=======
import {TypedEventEmitter} from 'TypedEventEmitter';
>>>>>>> 517e9338

declare var factorem;

type AdUnitUnit =
    "cdm-zone-01"   | // 728x90    ATF Leaderboard
    "cdm-zone-02"   | // 300x250   ATF Medium Rectangle
    "cdm-zone-03"   | // 300x250   Middle / In Content
    "cdm-zone-04"   | // 728x90    BTF Leaderboard
    "cdm-zone-05"   | // 728x90    Middle / In Content
    "cdm-zone-06"   | // 300x250   BTF Medium Rectangle
    "cdm-zone-skin" ; // Skin slot


interface AdUnitProperties {
    unit: AdUnitUnit;
    nag?: boolean;
}


const never_load_ads = false;
let adblock_detector = new TypedEventEmitter<{'blocked': never}>();
let ads_are_blocked = false;
let zone_end = null;
let refresh_delay_timeout = null;
let rotate_timer = null;

if (never_load_ads) {
    console.info("Ads are currently disabled");
}


function should_show_ads() {
    let user = data.get("user");

    if (user && (user.is.admin || user.is.moderator)) {
        return data.get("ad-override", false);
    }

    if (user && user.is.supporter) {
        return false;
    }

    if (/beta|dev/.test(window.location.hostname)) {
        return false;
    }

    return true;
}


function refresh_ads() {
    if (!should_show_ads()) {
        termination_socket.emit('ad', 'supporter');
        return;
    }

    if (refresh_delay_timeout) {
        return;
    }


    let failsafe = setTimeout(() => {
        console.log("refresh_ads failsafe triggered");
        refresh_delay_timeout = null;
    }, 60000);

    if (!zone_end) {
        zone_end = $(`<div id="cdm-zone-end"></div>`);
        $(document.body).append(zone_end);
    }


    refresh_delay_timeout = setTimeout(() => {
        if (ads_are_blocked) {
            try {
                termination_socket.emit('ad', 'blocked');
            } catch (e) {
                console.error(e);
            }
        }

        if (window["factorem"]) {
            try {
                termination_socket.emit('ad', 'refresh');
            } catch (e) {
                console.error(e);
            }
            //console.info("Refreshing ads. Current adZones ", factorem.adZones);
            //factorem.minimumRefresh = 0;
            factorem.refreshAds([1, 2], true);
            //console.info("Refreshed ads. New adZones ", factorem.adZones);
            clearTimeout(failsafe);
            refresh_delay_timeout = null;
            return;
        }

        try {
            termination_socket.emit('ad', 'first');
        } catch (e) {
            console.error(e);
        }

        let script = document.createElement("script");
        let tstamp = new Date();
        script.id = "factorem";
        script.src = "//cdm.cursecdn.com/js/online-go/cdmfactorem_min.js?misc=" + tstamp.getTime();
        script.async = true;
        script.type = "text/javascript";
        script.onerror = (err) => {
            clearTimeout(failsafe);
            refresh_delay_timeout = null;
            console.error(err);
        };
        script.onload = () => {
            clearTimeout(failsafe);
            refresh_delay_timeout = null;
        };
        document.head.appendChild(script);
    }, never_load_ads ? 24 * 3600 * 1000 : 1);
}

export class AdUnit extends React.Component<AdUnitProperties, any> {
    refs: {
        container
    };

    constructor(props) {
        super(props);
        this.state = {
        };
    }

    shouldComponentUpdate(nextProps, nextState) {
        if (!should_show_ads()) {
            return false;
        }
        return true;
    }

    componentDidMount() {
        adblock_detector.on('blocked', this.forceUpdate.bind(this));
        refresh_ads();
        if (rotate_timer) {
            return;
        }
        rotate_timer = setInterval(refresh_ads, 95 * 1000);
    }

    componentWillUnmount() {
        adblock_detector.off('blocked', this.forceUpdate.bind(this));
        refresh_ads();
        clearInterval(rotate_timer);
        rotate_timer = null;
    }

    render() {
        if (!should_show_ads()) {
            return null;
        }

        return (
            <div className='--supporter-container'>
                <div>
                    <div ref="container" className={"ogs-" + this.props.unit + "-container"}><div><div id={this.props.unit}></div></div></div>
                </div>
                {ads_are_blocked &&
                    <div style={{
                        padding: '1rem',
                        fontSize: '20px',
                        fontWeight: 'bold',
                    }}>
                        <Link to="/user/supporter">
                            {_("Please consider disabling your ad blocker for this site, or signing up to make a small donation to get rid of ads without an ad blocker. We are a small site and depend on supporter donations and ad revenue to stay online. Thank you for your consideration and for playing on OGS!")}
                        </Link>
                    </div>
                }
                {(!this.props.nag ? null : (
                    <div className="supporter-note">
                        <Link to="/user/supporter">{_("Turn off ads and better support OGS, become a site supporter today!")}</Link>
                    </div>
                ))}
            </div>
        );
    }
}



function set_fab(state) {
    if (termination_socket.connected) {
        termination_socket.emit('adblock', state);
    }
    termination_socket.on('connect', () => {
        termination_socket.emit('adblock', state);
    });
}


if (should_show_ads()) {
    let fab = new FAdBlock({
        checkOnLoad: true,
        resetOnEnd: true,
    });
    let timeout = setTimeout(() => {
        set_fab('timeout');
        ads_are_blocked = true;
        adblock_detector.emit('blocked');
        clearTimeout(timeout);
    }, 10000);
    fab.onDetected(() => {
        clearTimeout(timeout);
        ads_are_blocked = true;
        adblock_detector.emit('blocked');
        set_fab('blocked');
    });
    fab.onNotDetected(() => {
        clearTimeout(timeout);
        set_fab('not_blocked');
    });

} else {
    set_fab('not_checked');
}<|MERGE_RESOLUTION|>--- conflicted
+++ resolved
@@ -21,11 +21,7 @@
 import {_, pgettext, interpolate} from "translate";
 import * as data from "data";
 import {FAdBlock} from 'fab';
-<<<<<<< HEAD
-import {RegisteredPlayer} from "data/Player";
-=======
 import {TypedEventEmitter} from 'TypedEventEmitter';
->>>>>>> 517e9338
 
 declare var factorem;
 
