/*
 * Copyright (C) 2012-2017  Online-Go.com
 *
 * This program is free software: you can redistribute it and/or modify
 * it under the terms of the GNU Affero General Public License as
 * published by the Free Software Foundation, either version 3 of the
 * License, or (at your option) any later version.
 *
 * This program is distributed in the hope that it will be useful,
 * but WITHOUT ANY WARRANTY; without even the implied warranty of
 * MERCHANTABILITY or FITNESS FOR A PARTICULAR PURPOSE.  See the
 * GNU Affero General Public License for more details.
 *
 * You should have received a copy of the GNU Affero General Public License
 * along with this program.  If not, see <http://www.gnu.org/licenses/>.
 */

import * as React from "react";
import {toast} from "toast";
import {browserHistory} from "react-router";
import {_, pgettext} from "translate";
import {post} from "requests";
import {shouldOpenNewTab, errorAlerter, alertModerator, ignore} from "misc";
import {rankString, getUserRating, is_novice} from "rank_utils";
import * as player_cache from "player_cache";
<<<<<<< HEAD
=======
import {icon_size_url} from "PlayerIcon";
import {termination_socket} from "sockets";
>>>>>>> 503da4c6
import * as data from "data";
import {close_all_popovers} from "popover";
import {Flag} from "Flag";
import {ban, shadowban, remove_shadowban, remove_ban} from "Moderator";
import {openSupporterAdminModal} from "SupporterAdmin";
import {challenge} from "ChallengeModal";
import {getPrivateChat} from "PrivateChat";
import {openBlockPlayerControls} from "BlockPlayer";
import {Player} from "./Player";
import {PlayerComponentProperties, PlayerComponent} from "./PlayerComponent";
import {icon_size_url} from "./PlayerIcon";
import {close_friend_list} from "FriendList/FriendIndicator";
import {RegisteredPlayer} from "data/Player";

<<<<<<< HEAD
interface PlayerDetailsProperties extends PlayerComponentProperties {
=======
declare var swal;

interface PlayerDetailsProperties {
    playerId: number;
    chatId?: string;
>>>>>>> 503da4c6
    noextracontrols?: boolean;
}

let friends = {};
data.watch("friends", (friends_arr) => {
    friends = {};
    for (let friend of friends_arr) {
        friends[friend.id] = true;
    }
});

let extraActionCallback: (user_id: number, user: any) => JSX.Element = null;

export class PlayerDetails extends PlayerComponent<PlayerDetailsProperties> {
    close_all_modals_and_popovers = () => {
        close_all_popovers();
        close_friend_list();
    }

    challenge = (_ev) => {{{
        challenge(this.state.player.id);
        this.close_all_modals_and_popovers();
    }}}
    message = (_ev) => {{{
        getPrivateChat(this.state.player.id).open();
        this.close_all_modals_and_popovers();
    }}}
    report = (_ev) => {{{
        alertModerator({user: this.state.player.id});
        this.close_all_modals_and_popovers();
    }}}
    block = (ev) => {{{
        let controls = openBlockPlayerControls(ev, this.state.player.id);
        controls.on("close", () => {
            this.close_all_modals_and_popovers();
        });
    }}}
    ban = (_ev) => {{{
        ban(this.state.player.id).then(this.close_all_modals_and_popovers).catch(errorAlerter);
    }}}
    shadowban = (_ev) => {{{
        shadowban(this.state.player.id).then(this.close_all_modals_and_popovers).catch(errorAlerter);
    }}}
    removeShadowban = (_ev) => {{{
        remove_shadowban(this.state.player.id).then(this.close_all_modals_and_popovers).catch(errorAlerter);
    }}}
    removeBan = (_ev) => {{{
        remove_ban(this.state.player.id).then(this.close_all_modals_and_popovers).catch(errorAlerter);
    }}}
    openSupporterAdmin = () => {{{
        this.close_all_modals_and_popovers();
        openSupporterAdminModal(this.state.player.id);
    }}}
    addFriend = () => {{{
        toast(<div>{_("Sent friend request")}</div>, 5000);
        this.close_all_modals_and_popovers();
        post('me/friends', {player_id: this.state.player.id}).then(ignore).catch(errorAlerter);
    }}}
    removeFriend = () => {{{
        toast(<div>{_("Removed friend")}</div>, 5000);
        this.close_all_modals_and_popovers();
        post('me/friends', {"delete": true, player_id: this.state.player.id}).then(ignore).catch(errorAlerter);
    }}}
    removeSingleLine = () => {{{
        termination_socket.send('chat/remove', {uuid: this.props.chatId});
        this.close_all_modals_and_popovers();
    }}}
    removeAllChats = () => {{{
        this.close_all_modals_and_popovers();

        swal({
            text: _(`Are you sure you wish to remove all non-game chats made by user ${this.props.playerId}? This is not reversable.`),
            confirmButtonText: _("Yes"),
            cancelButtonText: _("No"),
            showCancelButton: true,
            focusCancel: true
        })
        .then(() => termination_socket.send('chat/remove_all', {player_id: this.props.playerId}))
        .catch(() => 0);
    }}}
    render() {
        let user = data.get("user");
        let player = this.state.player;

        if (!(player instanceof RegisteredPlayer)) {
            return null;
        }

        let rating = getUserRating(this.state, 'overall', 0);
        return (
            <div className="PlayerDetails">
                <div className="details">
                    <div className="icon" style={{backgroundImage: 'url("' + icon_size_url(player.icon, 64) + '")'}}>
                        <Flag country={player.country}/>
                    </div>
                    <div>
                        <div>
                            <Player user={player.id} nodetails rank={false} using_cache/>
                        </div>
                        {(player.is.professional || null) &&
                            <div>
                                <span className="rank">{rating.rank_label}</span>
                            </div>
                        }
                        {(!player.is.professional || null) &&
                            <div>
                                <span className="rating">{Math.round(rating.rating)} &plusmn; {Math.round(rating.deviation)}</span>
                            </div>
                        }
                        {(!player.is.professional || null) &&
                            <div>
                                <span className="rank">{rating.partial_bounded_rank_label} &plusmn; {rating.rank_deviation.toFixed(1)}</span>
                            </div>
                        }
                    </div>
                </div>
                {(user.id !== player.id || null) &&
                    <div className="actions">
                        <button className="xs noshadow primary" onClick={this.challenge}><i className="ogs-goban"/>{_("Challenge")}</button>
                        <button className="xs noshadow success" onClick={this.message}><i className="fa fa-comment-o"/>{_("Message")}</button>
                        {friends[player.id]
                            ? <button className="xs noshadow reject" onClick={this.removeFriend}><i className="fa fa-frown-o"/>{_("Remove friend")}</button>
                            : <button className="xs noshadow success" onClick={this.addFriend}><i className="fa fa-smile-o"/>{_("Add friend")}</button>
                        }
                        <button className="xs noshadow reject" onClick={this.report}><i className="fa fa-exclamation-triangle"/>{_("Report")}</button>
                        <button className="xs noshadow reject" onClick={this.block}><i className="fa fa-ban"/>{_("Block")}</button>
                    </div>
                }
<<<<<<< HEAD
                {!this.props.noextracontrols && extraActionCallback && extraActionCallback(this.state.player.id, this.state)}
                { ((user.is.moderator) || null) &&
=======
                {!user.anonymous && !this.props.noextracontrols && extraActionCallback && extraActionCallback(this.props.playerId, this.state)}
                { ((user.is_moderator) || null) &&
                    <div className="actions">
                        {(this.props.chatId || null) &&
                            <button className="xs noshadow reject" onClick={this.removeSingleLine}><i className="fa fa-times"/>{pgettext("Remove chat line", "Remove chat line")}</button>
                        }
                        <button className="xs noshadow reject" onClick={this.removeAllChats}><i className="fa fa-times-circle"/>{pgettext("Remove all chat lines from this user", "Remove all chats")}</button>
                    </div>
                }
                { ((user.is_moderator && this.props.playerId > 0) || null) &&
>>>>>>> 503da4c6
                    <div className="actions">
                        <button className="xs noshadow reject" onClick={this.ban}><i className="fa fa-gavel"/>{pgettext("Ban user from the server", "Ban")}</button>
                        <button className="xs noshadow danger" onClick={this.shadowban}><i className="fa fa-commenting"/>{pgettext("Disallow user to chat", "Shadowban")}</button>
                    </div>
                }
                { ((user.is.moderator) || null) &&
                    <div className="actions">
                        <button className="xs noshadow" onClick={this.removeBan}><i className="fa fa-thumbs-o-up"/>{pgettext("Allow user on the server", "Un-Ban")}</button>
                        <button className="xs noshadow" onClick={this.removeShadowban}><i className="fa fa-commenting-o"/>{pgettext("Remove chat ban", "Un-Shadowban")}</button>
                    </div>
                }
                { ((user.is.admin) || null) &&
                    <div className="actions">
                        <button className="xs noshadow" onClick={this.openSupporterAdmin}><i className="fa fa-star"/>Supporter Admin</button>
                    </div>
                }
            </div>
        );
    }
}

export function setExtraActionCallback(cb: (user_id: number, user: any) => JSX.Element) {{{
    extraActionCallback = cb;
}}}<|MERGE_RESOLUTION|>--- conflicted
+++ resolved
@@ -23,11 +23,7 @@
 import {shouldOpenNewTab, errorAlerter, alertModerator, ignore} from "misc";
 import {rankString, getUserRating, is_novice} from "rank_utils";
 import * as player_cache from "player_cache";
-<<<<<<< HEAD
-=======
-import {icon_size_url} from "PlayerIcon";
 import {termination_socket} from "sockets";
->>>>>>> 503da4c6
 import * as data from "data";
 import {close_all_popovers} from "popover";
 import {Flag} from "Flag";
@@ -40,17 +36,12 @@
 import {PlayerComponentProperties, PlayerComponent} from "./PlayerComponent";
 import {icon_size_url} from "./PlayerIcon";
 import {close_friend_list} from "FriendList/FriendIndicator";
-import {RegisteredPlayer} from "data/Player";
-
-<<<<<<< HEAD
+import {RegisteredPlayer, is_registered} from "data/Player";
+
+declare var swal;
+
 interface PlayerDetailsProperties extends PlayerComponentProperties {
-=======
-declare var swal;
-
-interface PlayerDetailsProperties {
-    playerId: number;
     chatId?: string;
->>>>>>> 503da4c6
     noextracontrols?: boolean;
 }
 
@@ -122,13 +113,13 @@
         this.close_all_modals_and_popovers();
 
         swal({
-            text: _(`Are you sure you wish to remove all non-game chats made by user ${this.props.playerId}? This is not reversable.`),
+            text: _(`Are you sure you wish to remove all non-game chats made by user ${this.state.player.id}? This is not reversable.`),
             confirmButtonText: _("Yes"),
             cancelButtonText: _("No"),
             showCancelButton: true,
             focusCancel: true
         })
-        .then(() => termination_socket.send('chat/remove_all', {player_id: this.props.playerId}))
+        .then(() => termination_socket.send('chat/remove_all', {player_id: this.state.player.id}))
         .catch(() => 0);
     }}}
     render() {
@@ -179,12 +170,8 @@
                         <button className="xs noshadow reject" onClick={this.block}><i className="fa fa-ban"/>{_("Block")}</button>
                     </div>
                 }
-<<<<<<< HEAD
-                {!this.props.noextracontrols && extraActionCallback && extraActionCallback(this.state.player.id, this.state)}
+                {is_registered(user) && !this.props.noextracontrols && extraActionCallback && extraActionCallback(this.state.player.id, this.state)}
                 { ((user.is.moderator) || null) &&
-=======
-                {!user.anonymous && !this.props.noextracontrols && extraActionCallback && extraActionCallback(this.props.playerId, this.state)}
-                { ((user.is_moderator) || null) &&
                     <div className="actions">
                         {(this.props.chatId || null) &&
                             <button className="xs noshadow reject" onClick={this.removeSingleLine}><i className="fa fa-times"/>{pgettext("Remove chat line", "Remove chat line")}</button>
@@ -192,8 +179,7 @@
                         <button className="xs noshadow reject" onClick={this.removeAllChats}><i className="fa fa-times-circle"/>{pgettext("Remove all chat lines from this user", "Remove all chats")}</button>
                     </div>
                 }
-                { ((user.is_moderator && this.props.playerId > 0) || null) &&
->>>>>>> 503da4c6
+                { ((user.is.moderator && is_registered(this.state.player)) || null) &&
                     <div className="actions">
                         <button className="xs noshadow reject" onClick={this.ban}><i className="fa fa-gavel"/>{pgettext("Ban user from the server", "Ban")}</button>
                         <button className="xs noshadow danger" onClick={this.shadowban}><i className="fa fa-commenting"/>{pgettext("Disallow user to chat", "Shadowban")}</button>
