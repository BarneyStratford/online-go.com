--- conflicted
+++ resolved
@@ -19,11 +19,7 @@
 import data from "data";
 import {ignore, errorAlerter} from "misc";
 import ITC from "ITC";
-<<<<<<< HEAD
-import * as player_cache from 'player_cache';
-=======
 import * as player_cache from "player_cache";
->>>>>>> 02fcaa82
 
 let ignores = {};
 let block_state = {};
